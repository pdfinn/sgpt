--- conflicted
+++ resolved
@@ -20,11 +20,7 @@
 
 ## Use Cases
 
-<<<<<<< HEAD
-StreamGPT is intended to merge [Unix design philosophy](https://en.wikipedia.org/wiki/Unix_philosophy) principles with the power of generative AI. It may be thought of as a general-purpose generative AI component that can be arbitrarily plugged into any text processing pipeline. SGPT helps make this convenient by allowing API keys and other parameters to be stored in a configuration file or environmental variables for easy application. A separator character (the default is a newline) may be specified to trigger application of the AI's instruction.
-=======
 StreamGPT is intended to merge [Unix design philosophy](https://en.wikipedia.org/wiki/Unix_philosophy) principles with the power of generative AI.  It may be thought of as a general-purpose generative AI component that can be arbitrarily plugged into any text processing pipeline.  SGPT helps make this convenient by allowing API keys and other parameters to be stored in a configuration file or environmental variables for easy application.  A seperator character (the default is a new-line) may be specified to trigger application of the AI's instruction.
->>>>>>> f64f9146
 
 1. **Text Summarization:**
 
